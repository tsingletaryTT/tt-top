# Changelog

All notable changes to this project will be documented in this file.

The format is based on [Keep a Changelog](https://keepachangelog.com/en/1.0.0/),
and this project adheres to [Semantic Versioning](https://semver.org/spec/v2.0.0.html).

<<<<<<< HEAD
## 3.0.16 = 05/05/25

- Use new ResetTypes from tools-common to simplify reset code
=======
## 3.0.16 - 12/05/25

- Added a heartbeat spinner to the telemetry pane. We expect this spinner to update about twice per second. If the spinner is not moving, this indicates new telemetry is not being fetched.
>>>>>>> c951b5ff

## 3.0.15 - 24/04/25

- Patch for the ubb_reset to just discover local only post reset. Looks like eth port status 2 has been re-used to mean connected and pyluwen waits for it to clear, leading to eth timeout.

## 3.0.14 - 21/04/25

- Added wh ubb reset via command line `tt-smi --ubb_reset`. Intention is that this command line option will be removed and integrated into `tt-smi -r` after we update board detection with the correct external naming.
- Removed some unused imports and code - no functional changes

## 3.0.13 - 21/03/25

- Removed get\_sw\_versions

## 3.0.12 - 21/03/25

- Chore - bumped luwen version to include eth fw version check fix

## 3.0.11 - 13/03/25

- Chore - bumped luwen version to include enable chips with external connections but no routing

## 3.0.10 - 10/03/25

- Chore - bumped luwen version to include protoc lib detection check

## 3.0.9 - 07/03/25

- Chore - bumped luwen version to fail with an error if chip reinit fails

## 3.0.8 - 06/03/25

- Chore - bumped luwen version to include telemetry check during bh arc init

## 3.0.7 - 04/02/25

- Updated tools common to 1.4.14 allowing users to disable the sw_version fetching via reset config
- Updated README with instructions to disable reporting and the improved "-f" option.

## 3.0.6 - 01/29/25

- The "Host Info" and "Compatibility" infoboxes have been merged into a more compact
unified box. Any compatibility issues are displayed modally.
- Calling `tt-smi -f -` now behaves like `tt-smi -s`, printing snapshot info to STDOUT

## 3.0.5 - 01/07/25

- Specifying `tt-smi -s` now prints a snapshot to stdout, per issue 39
    - `tt-smi -f <optional filename>` now behaves like `tt-smi -s -f`
    - tt-smi now attempts to determine if the output is a tty to better support scripting (primarily no statusbars)
    - Added `--snapshot_no_tty` arg to force no-tty behavior
- Updated tt-tools-common to 1.4.10

## 3.0.4 - 11/12/2024

### Changed

- Specifing `tt-smi -r` now resets all pci devices
- Updated tt-tools common; a failed reset now exists with a failcode

## 3.0.3 - 23/10/2024

- Bumped tt-tools-common and luwen versions to improve reset reliability when chip is inaccessible.

## 3.0.2 - 09/10/2024

- Bug fix for PCIE Gen1 reporting
- Added spelling fixes

## 3.0.1 - 16/09/2024

- Bumped luwen lib versions (0.4.0 -> 0.4.3)

## 3.0.0 - 22/07/2024

- NO BREAKING CHANGES! Major version bump to signify new generation of product.
- Added BH support
  - Telemetry reporting on GUI
  - Reset support
- Currently no limits are reported for telemetry - support incoming soon

## 2.2.3 - 12/07/2024

### Updated

- Added FW_Bundle_Version under the fw version tab
- Bumped luwen lib versions (0.3.8 -> 0.3.11)
- Bumped tt-tools-common lib versions (1.4.4 -> 1.4.5)

## 2.2.2 - 21/06/2024

### Updated
- Pydantic library version bump (1.* -> >=1.2) to resolve: [TT-SMI issue #27](https://github.com/tenstorrent/tt-smi/issues/27)
- tt-tools-common version bump (1.4.3 -> 1.4.4) to align pydantic, requests and tqdm library versions

## 2.2.1 - 14/05/2024

### Updated

- Bumped textual (0.59.0), luwen (0.3.8) and tt_tools_common (1.4.3) lib versions
- Removed unused python libraries

## 2.2.0 - 22/03/2024

### Added
- RUST_BACKTRACE env variable to get detailed device failure logs
- detect_device_fallible as the default device detection
  - improved error msg's for failures

### Fixed
- PCI speed/width in the snapshot
- list option now matches dev/tenstorrent device IDS
- reset_config generation is on local devices only

### Migrated
- All reset related code to tt_tools_common
- All reset config generation related code to tt_tools_common

## 2.1.0 - 08/03/2024

### Migrated
- All reset related code to tt_tools_common
- All reset config generation related code to tt_tools_common

### Fixed
- PCIE gen speed reporting bug
- Removed unused GUI footer option

## 2.0.0 - 08/02/2024
All WH related SMI support - no breaking changes
### Added
- WH support
- Coordinate reporting in GUI
- WH Resets
  - WH board level reset support
  - Mobo reset support
- Generate a reset config file and reset boards with it

### Fixed
- PCIE gen speed reporting from sysfs


## 1.1.0 - 29/01/2024

### Added
- Latest SW version section to let users know if their TT software is out of date


## 1.0.0 - 20/10/2023

First release of opensource tt-smi

### Added
- GS support and Tensix reset support<|MERGE_RESOLUTION|>--- conflicted
+++ resolved
@@ -5,15 +5,10 @@
 The format is based on [Keep a Changelog](https://keepachangelog.com/en/1.0.0/),
 and this project adheres to [Semantic Versioning](https://semver.org/spec/v2.0.0.html).
 
-<<<<<<< HEAD
-## 3.0.16 = 05/05/25
-
-- Use new ResetTypes from tools-common to simplify reset code
-=======
 ## 3.0.16 - 12/05/25
 
+- Used new ResetTypes from tools-common to simplify reset code
 - Added a heartbeat spinner to the telemetry pane. We expect this spinner to update about twice per second. If the spinner is not moving, this indicates new telemetry is not being fetched.
->>>>>>> c951b5ff
 
 ## 3.0.15 - 24/04/25
 
